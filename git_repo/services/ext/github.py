--- conflicted
+++ resolved
@@ -21,12 +21,7 @@
     def connect(self):
         try:
             self.gh.login(token=self._privatekey)
-<<<<<<< HEAD
-            self.username = self.gh.user().name
-            self.username = self.gh.user().name
-=======
             self.username = self.gh.user().login
->>>>>>> 277f6ba5
         except github3.models.GitHubError as err:
             if err.code is 401:
                 if not self._privatekey:
@@ -153,15 +148,9 @@
         repository = self.gh.repository(user, repo)
         if not repository:
             raise ResourceNotFoundError('Could not find repository `{}/{}`!'.format(user, repo))
-<<<<<<< HEAD
-        if not local_branch:
-            remote_branch = self.repository.active_branch.name or self.repository.active_branch.name
-        if not remote_branch:
-=======
         if not remote_branch:
             remote_branch =  self.repository.active_branch.name
         if not local_branch:
->>>>>>> 277f6ba5
             local_branch = repository.master_branch or 'master'
         try:
             request = repository.create_pull(title,
@@ -170,24 +159,12 @@
                     body=description)
         except github3.models.GitHubError as err:
             if err.code == 422:
-<<<<<<< HEAD
-                for error in err.errors:
-                    if 'message' in error:
-                        if 'No commits' in error['message']:
-                            raise ResourceError(error['message'])
-                else:
-                    if 'message' in error:
-                        raise ResourceError(error['message'])
-                raise ResourceError("Unhandled formatting error: {}".format(err.errors))
-
-=======
                 if err.message == 'Validation Failed':
                     for error in err.errors:
                         if 'message' in error:
                             raise ResourceError(error['message'])
                     raise ResourceError("Unhandled formatting error: {}".format(err.errors))
             raise ResourceError(err.message)
->>>>>>> 277f6ba5
 
         return {'local': local_branch, 'remote': remote_branch, 'ref': request.number}
 
