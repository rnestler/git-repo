--- conflicted
+++ resolved
@@ -321,7 +321,6 @@
         '''
         raise NotImplementedError
 
-<<<<<<< HEAD
     def gist_list(self):
         '''Lists gists
 
@@ -338,35 +337,39 @@
 
     def gist_clone(self, gist): #pragma: no cover
         '''Clones a gist
-=======
+
+        Meant to be implemented by subclasses
+        '''
+        raise NotImplementedError
+
+    def gist_create(self, gist_path, secret=False): #pragma: no cover
+        '''Pushes a new gist
+
+        Meant to be implemented by subclasses
+        '''
+        raise NotImplementedError
+
+    def gist_delete(self, gist_path, secret=False): #pragma: no cover
+        '''Deletes a new gist
+
+        Meant to be implemented by subclasses
+        '''
+        raise NotImplementedError
+
     def request_list(self, user, repo): #pragma: no cover
         '''Lists all available request for merging code
         sent to the remote repository
 
         :param repo: name of the repository to create
->>>>>>> 38ff11ae
-
-        Meant to be implemented by subclasses
-        '''
-        raise NotImplementedError
-
-<<<<<<< HEAD
-
-    def gist_create(self, gist_path, secret=False): #pragma: no cover
-        '''Pushes a new gist
-
-        Meant to be implemented by subclasses
-        '''
-        raise NotImplementedError
-
-    def gist_delete(self, gist_path, secret=False): #pragma: no cover
-        '''Deletes a new gist
-=======
+
+        Meant to be implemented by subclasses
+        '''
+        raise NotImplementedError
+
     def request_fetch(self, user, repo, request, pull=False): #pragma: no cover
         '''Fetches given request as a branch, and switch if pull is true
 
         :param repo: name of the repository to create
->>>>>>> 38ff11ae
 
         Meant to be implemented by subclasses
         '''
