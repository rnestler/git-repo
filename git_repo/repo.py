--- conflicted
+++ resolved
@@ -355,11 +355,8 @@
         if not self.user_name and not self.repo_name:
             self.set_repo_slug('/'.join([service.user,
                 os.path.basename(os.path.abspath(self.path))]))
-<<<<<<< HEAD
-=======
         if not self.user_name:
             self.user_name = service.user
->>>>>>> 277f6ba5
         service.create(self.user_name, self.repo_name, add=self.add)
         log.info('Successfully created remote repository `{}`, '
                  'with local remote `{}`'.format(
