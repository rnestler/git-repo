--- conflicted
+++ resolved
@@ -8,16 +8,13 @@
     {self} [--path=<path>] [-v -v...] <target> create <user>/<repo> [--add]
     {self} [--path=<path>] [-v -v...] <target> delete <user>/<repo> [-f]
     {self} [--path=<path>] [-v -v...] <target> open [<user>/<repo>]
-<<<<<<< HEAD
+    {self} [--path=<path>] [-v -v...] <target> request [<user>/<repo>] (list|ls)
+    {self} [--path=<path>] [-v -v...] <target> request [<user>/<repo>] fetch <request>
     {self} [--path=<path>] [-v -v...] <target> gist (list|ls) [<gist>]
     {self} [--path=<path>] [-v -v...] <target> gist clone <gist>
     {self} [--path=<path>] [-v -v...] <target> gist fetch <gist> [<gist_file>]
     {self} [--path=<path>] [-v -v...] <target> gist create [--secret] <description> [<gist_path> <gist_path>...]
     {self} [--path=<path>] [-v -v...] <target> gist delete <gist> [-f]
-=======
-    {self} [--path=<path>] [-v -v...] <target> request [<user>/<repo>] (list|ls)
-    {self} [--path=<path>] [-v -v...] <target> request [<user>/<repo>] fetch <request>
->>>>>>> 38ff11ae
     {self} --help
 
 Tool for managing remote repository services.
@@ -28,11 +25,8 @@
     fork                     Fork (and clone) the repository from the service
     create                   Make this repository a new remote on the service
     delete                   Delete the remote repository
-<<<<<<< HEAD
     gist                     Manages gist files
-=======
     request                  Handles requests for merge
->>>>>>> 38ff11ae
     open                     Open the given or current repository in a browser
 
 Options:
@@ -168,11 +162,7 @@
             user = None
             repo = args['<user>/<repo>']
 
-<<<<<<< HEAD
-        if args['create'] and not args['gist'] or args['add'] or args['delete'] and not args['gist'] or args['open']:
-=======
-        if args['create'] or args['add'] or args['delete'] or args['open'] or args['request']:
->>>>>>> 38ff11ae
+        if args['create'] and not args['gist'] or args['add'] or args['delete'] and not args['gist'] or args['open'] or args['request']:
             # Try to resolve existing repository path
             try:
                 try:
