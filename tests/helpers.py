--- conflicted
+++ resolved
@@ -25,16 +25,13 @@
         self._did_create = None
         self._did_fork = None
         self._did_user = False
-<<<<<<< HEAD
         self._did_gist_list = None
         self._did_gist_fetch = None
         self._did_gist_clone = None
         self._did_gist_create = None
         self._did_gist_delete = None
-=======
         self._did_request_list = None
         self._did_request_fetch = None
->>>>>>> 38ff11ae
 
     def pull(self, *args, **kwarg):
         self._did_pull = (args, kwarg)
@@ -60,7 +57,6 @@
     def fork(self, *args, **kwarg):
         self._did_fork = (args, kwarg)
 
-<<<<<<< HEAD
     def gist_list(self, *args, **kwarg):
         self._did_gist_list = (args, kwarg)
         if len(args) == 0:
@@ -99,7 +95,7 @@
         self._did_gist_delete = (args, kwarg)
         if args[0] == 'bad':
             raise Exception('bad gist!')
-=======
+
     def request_list(self, *args, **kwarg):
         self._did_request_list = (args, kwarg)
         return [('1', 'desc1', 'http://request/1'),
@@ -111,7 +107,6 @@
         if args[-1] == 'bad':
             raise Exception('bad request for merge!')
         return "pr/42"
->>>>>>> 38ff11ae
 
     @property
     def user(self):
@@ -160,25 +155,19 @@
             'create': False,
             'delete': False,
             'fork': False,
-<<<<<<< HEAD
             'gist': False,
-=======
->>>>>>> 38ff11ae
             'fetch': False,
             'fork': False,
             'list': False,
             'ls': False,
             'open': False,
-<<<<<<< HEAD
             '--secret': False,
             '<description>': None,
             '<gist>': None,
             '<gist_file>': None,
             '<gist_path>': [],
-=======
             'request': False,
             '<request>': None,
->>>>>>> 38ff11ae
             '<user>/<repo>': None,
         }
         cli_args.update(d)
@@ -232,7 +221,6 @@
         }, args)), "Non {} result for fork".format(rc)
         return RepositoryService._current._did_fork
 
-<<<<<<< HEAD
     def main_gist_list(self, rc=0, args={}):
         assert rc == main(self.setup_args({
             'gist': True,
@@ -274,7 +262,7 @@
             'delete': True,
         }, args)), "Non {} result for gist delete".format(rc)
         return RepositoryService._current._did_gist_delete
-=======
+
     def main_request_list(self, repo, rc=0, args={}):
         assert rc == main(self.setup_args({
             'request': True,
@@ -294,7 +282,6 @@
             '--path': self.tempdir.name
         }, args)), "Non {} result for request fetch".format(rc)
         return RepositoryService._current._did_request_fetch
->>>>>>> 38ff11ae
 
     def main_open(self, repo, rc=0, args={}):
         os.mkdir(os.path.join(self.tempdir.name, repo.split('/')[-1]))
@@ -555,8 +542,7 @@
     def action_request_fetch(self, cassette_name, namespace, repository, request, pull=False):
         with self.recorder.use_cassette('_'.join(['test', self.service.name, cassette_name])):
             self.service.connect()
-<<<<<<< HEAD
-            self.service.clone(namespace, repository)
+            self.service.clone(namespace, repository, rw=False)
             self.service.request_fetch(repository, namespace, request)
             assert self.repository.branches[-1].name == 'request-{}'.format(request)
 
@@ -609,12 +595,6 @@
             self.service.connect()
             content = self.service.gist_delete(gist)
 
-=======
-            self.service.clone(namespace, repository, rw=False)
-            self.service.request_fetch(repository, namespace, request)
-            assert self.repository.branches[-1].name == 'request-{}'.format(request)
-
->>>>>>> 38ff11ae
     def action_open(self, cassette_name, namespace, repository):
         self.set_mock_popen_commands([
             ('xdg-open {}'.format(self.service.format_path(namespace=namespace, repository=repository)), b'', b'', 0),
