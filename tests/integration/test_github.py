#!/usr/bin/env python

import os
import sys
import logging

import pytest

#################################################################################
# Enable logging

log = logging.getLogger('test.github')

#################################################################################

from tests.helpers import GitRepoTestCase

from git_repo.services.service import github
from git_repo.exceptions import ResourceExistsError, ResourceNotFoundError


class Test_Github(GitRepoTestCase):
    log = log

    @property
    def local_namespace(self):
        if 'GITHUB_NAMESPACE' in os.environ:
            return os.environ['GITHUB_NAMESPACE']
        return 'git-repo-test'

    def get_service(self):
        return github.GithubService(c=dict())

    def get_requests_session(self):
        return self.service.gh._session

    def test_00_fork(self):
        self.action_fork(cassette_name=sys._getframe().f_code.co_name,
                         local_namespace=self.local_namespace,
                         remote_namespace='sigmavirus24',
                         repository='github3.py')

    def test_01_create(self):
        self.action_create(cassette_name=sys._getframe().f_code.co_name,
                           namespace=self.local_namespace,
                           repository='foobar')

    def test_01_create__already_exists(self):
        with pytest.raises(ResourceExistsError):
            self.action_create(cassette_name=sys._getframe().f_code.co_name,
                            namespace=self.local_namespace,
                            repository='git-repo')


    def test_02_delete(self):
        self.action_delete(cassette_name=sys._getframe().f_code.co_name,
                           namespace=self.local_namespace,
                           repository='foobar')

    def test_03_delete_nouser(self):
        self.action_delete(cassette_name=sys._getframe().f_code.co_name,
                           repository='github3.py')

    def test_04_clone(self):
        self.action_clone(cassette_name=sys._getframe().f_code.co_name,
                          namespace='guyzmo',
                          repository='git-repo')

    def test_05_add(self):
        self.action_add(cassette_name=sys._getframe().f_code.co_name,
                        namespace='guyzmo',
                        repository='git-repo')

    def test_06_add__name(self):
        self.action_add(cassette_name=sys._getframe().f_code.co_name,
                        namespace='guyzmo',
                        repository='git-repo',
                        name='test0r')

    def test_07_add__alone(self):
        self.action_add(cassette_name=sys._getframe().f_code.co_name,
                        namespace='guyzmo',
                        repository='git-repo',
                        alone=True)

    def test_08_add__alone_name(self):
        self.action_add(cassette_name=sys._getframe().f_code.co_name,
                        namespace='guyzmo',
                        repository='git-repo',
                        name='test0r',
                        alone=True)

    def test_09_add__default(self):
        self.action_add(cassette_name=sys._getframe().f_code.co_name,
                        namespace='guyzmo',
                        repository='git-repo',
                        tracking='github')

    def test_10_add__default_name(self):
        self.action_add(cassette_name=sys._getframe().f_code.co_name,
                        namespace='guyzmo',
                        repository='git-repo',
                        name='test0r',
                        tracking='github')

    def test_11_add__alone_default(self):
        self.action_add(cassette_name=sys._getframe().f_code.co_name,
                        namespace='guyzmo',
                        repository='git-repo',
                        alone=True,
                        tracking='github')

    def test_12_add__alone_default_name(self):
        self.action_add(cassette_name=sys._getframe().f_code.co_name,
                        namespace='guyzmo',
                        repository='git-repo',
                        alone=True,
                        name='test0r',
                        tracking='github')

    def test_13_gist_list(self):
        g_list = [
            ("https://gist.github.com/a7ce4fddba7744ddf335", "unicode combined class for better character counting and indexing"),
            ("https://gist.github.com/7e5a12bc158a79966020", "avr-gcc derivation build"),
            ("https://gist.github.com/dd9ab22c8f22a5a8f3d1", "avr-gcc derivation"),
            ("https://gist.github.com/893fbc98bf1c9cf6212a", "`brew cask install mplabx` fixed"),
            ("https://gist.github.com/9baed8712a16a29c2e90", "`brew cask install mplabx` issue with target in /usr/local/mplabx"),
            ("https://gist.github.com/1c03ddfdc8f57fa7919a", "cask formula for mplabx (stripped down)"),
            ("https://gist.github.com/21949a3fa5f981a869bf", "`brew cask install mplabx` issue removing the caskroom dir!"),
            ("https://gist.github.com/588deedefc1675998bbe", "cask formula for mplabx"),
            ("https://gist.github.com/281502e4ae6fce01db92", "TaskJuggler example"),
            ("https://gist.github.com/06c5b0da8d10c514166f", "redmine to taskjuggler recursive func"),
            ("https://gist.github.com/603ccdd0f504c63cd0df", "Simple example of Flask/Presst with Login and Principals (not working!)"),
            ("https://gist.github.com/2482962b153ebd5cfa6b", "radial colour picker crash"),
            ("https://gist.github.com/fc46896f3e604269ff93", "Platform levelling GCode file"),
            ("https://gist.github.com/3b18193d6bea07bac37c", "Code to download movies from pluzz"),
            ("https://gist.github.com/c01613d0453df275622a", ""),
            ("https://gist.github.com/10118958",             "I2C scanner code for SL030"),
            ("https://gist.github.com/5b79437ddd3f49491ce3", ""),
            ("https://gist.github.com/5730750",              "An enhanced implementation of authenticating to stackoverflow using python."),
            ("https://gist.github.com/4308707",              "Patch to be applied for homebrew's strigi.rb Formula."),
            ("https://gist.github.com/4170462",              "Patch for strnlen support in freevpn (for OSX 10.6)"),
            ("https://gist.github.com/3666086",              "z.sh patch for multiline quotes"),
            ("https://gist.github.com/2788003",              "A Tornado-based library that enables Event Source support !"),
        ]
        self.action_gist_list(cassette_name=sys._getframe().f_code.co_name,
                gist_list_data=g_list)

    def test_14_gist_list_with_gist(self):
        g_list = [
            "C                 2542  i2c_scanner.c"
        ]
        self.action_gist_list(cassette_name=sys._getframe().f_code.co_name,
                gist='10118958')

    def test_15_gist_list_with_bad_gist(self):
        self.action_gist_list(cassette_name=sys._getframe().f_code.co_name,
                gist='42')

    def test_16_gist_clone_with_gist(self):
        self.action_gist_clone(cassette_name=sys._getframe().f_code.co_name,
                gist='https://gist.github.com/10118958')

    def test_17_gist_fetch_with_gist(self):
        content = self.action_gist_fetch(cassette_name=sys._getframe().f_code.co_name,
                        gist='4170462', gist_file=None)
        assert content == '\n'.join([
            'diff --git a/platform/io.c b/platform/io.c',
            'index 209666a..0a6c2cf 100644',
            '--- a/platform/io.c',
            '+++ b/platform/io.c',
            '@@ -24,6 +24,16 @@',
            ' #if defined(__FreeBSD__)',
            ' #define IO_BSD',
            ' #elif defined(__APPLE__)',
            '+size_t strnlen(const char *s, size_t maxlen) ',
            '+{ ',
            '+        size_t len; ',
            '+ ',
            '+        for (len = 0; len < maxlen; len++, s++) { ',
            '+                if (!*s) ',
            '+                        break; ',
            '+        } ',
            '+        return (len); ',
            '+} ',
            ' #define IO_BSD',
            ' #define IO_USE_SELECT',
            ' #elif defined(WIN32)',
        ])

    def test_18_gist_fetch_with_bad_gist(self):
        with pytest.raises(ResourceNotFoundError):
            self.action_gist_fetch(cassette_name=sys._getframe().f_code.co_name,
                    gist='42', gist_file=None)

    def test_19_gist_fetch_with_gist_file(self):
        content = self.action_gist_fetch(cassette_name=sys._getframe().f_code.co_name,
                gist='4170462', gist_file='freevpn0.029__platform__io.patch')
        assert content == '\n'.join([
            'diff --git a/platform/io.c b/platform/io.c',
            'index 209666a..0a6c2cf 100644',
            '--- a/platform/io.c',
            '+++ b/platform/io.c',
            '@@ -24,6 +24,16 @@',
            ' #if defined(__FreeBSD__)',
            ' #define IO_BSD',
            ' #elif defined(__APPLE__)',
            '+size_t strnlen(const char *s, size_t maxlen) ',
            '+{ ',
            '+        size_t len; ',
            '+ ',
            '+        for (len = 0; len < maxlen; len++, s++) { ',
            '+                if (!*s) ',
            '+                        break; ',
            '+        } ',
            '+        return (len); ',
            '+} ',
            ' #define IO_BSD',
            ' #define IO_USE_SELECT',
            ' #elif defined(WIN32)',
        ])

    def test_20_gist_fetch_with_bad_gist_file(self):
        with pytest.raises(ResourceNotFoundError):
            self.action_gist_fetch(cassette_name=sys._getframe().f_code.co_name,
                    gist='4170462', gist_file='failed')

    def test_21_gist_create_gist_file(self, datadir):
        test_file = str(datadir[ 'random-fortune-1.txt' ])
        self.action_gist_create(cassette_name=sys._getframe().f_code.co_name,
                description='this is a test.',
                gist_files=[ test_file ],
                secret=False)

    def test_22_gist_create_gist_file_list(self, datadir):
        test_files = [
                str(datadir[ 'random-fortune-1.txt' ]),
                str(datadir[ 'random-fortune-2.txt' ]),
                str(datadir[ 'random-fortune-3.txt' ]),
                str(datadir[ 'random-fortune-4.txt' ]),
        ]
        self.action_gist_create(cassette_name=sys._getframe().f_code.co_name,
                description='this is a test.',
                gist_files=test_files,
                secret=False)

    def test_23_gist_create_gist_dir(self, datadir):
        test_dir = [
                str(datadir[ 'a_directory' ]),
        ]
        self.action_gist_create(cassette_name=sys._getframe().f_code.co_name,
                description='this is a test.',
                gist_files=test_dir,
                secret=False)

    def test_24_gist_create_gist_file(self, datadir):
        test_file = str(datadir[ 'random-fortune-1.txt' ])
        self.action_gist_create(cassette_name=sys._getframe().f_code.co_name,
                description='this is a secret test.',
                gist_files=[ test_file ],
                secret=True)

    def test_25_gist_create_gist_file_list(self, datadir):
        test_files = [
                str(datadir[ 'random-fortune-1.txt' ]),
                str(datadir[ 'random-fortune-2.txt' ]),
                str(datadir[ 'random-fortune-3.txt' ]),
                str(datadir[ 'random-fortune-4.txt' ]),
        ]
        self.action_gist_create(cassette_name=sys._getframe().f_code.co_name,
                description='this is a secret test.',
                gist_files=test_files,
                secret=True)

    def test_26_gist_create_gist_dir(self, datadir):
        test_dir = [
                str(datadir[ 'a_directory' ]),
        ]
        self.action_gist_create(cassette_name=sys._getframe().f_code.co_name,
                description='this is a secret test.',
                gist_files=test_dir,
                secret=True)

    def test_27_gist_delete(self):
        self.action_gist_delete(cassette_name=sys._getframe().f_code.co_name,
                gist='7dcc495dda5e684cba94940a01f60e95')

    def test_28_gist_delete__not_exist(self):
        with pytest.raises(ResourceNotFoundError):
            self.action_gist_delete(cassette_name=sys._getframe().f_code.co_name,
                    gist='7dcc495dda5e684cba94940a01f60e95')

    def test_29_gist_create_gist__file_not_exist(self, datadir):
        with pytest.raises(FileNotFoundError):
            test_dir = [
                    'does_not_exists'
            ]
            self.action_gist_create(cassette_name=sys._getframe().f_code.co_name,
                    description='this is a secret test.',
                    gist_files=test_dir,
                    secret=False)

    def test_30_open(self):
        self.action_open(cassette_name=sys._getframe().f_code.co_name,
                         namespace='guyzmo',
                         repository='git-repo')

<<<<<<< HEAD
=======
    def test_14_request_list(self):
        self.action_request_list(
                cassette_name=sys._getframe().f_code.co_name,
                namespace='guyzmo',
                repository='git-repo',
                rq_list_data=[
            (3, 'docs for fqdn > url', 'https://api.github.com/repos/guyzmo/git-repo/issues/3'),
            (2, 'prefer gitrepo.<target>.token > privatekey, docs', 'https://api.github.com/repos/guyzmo/git-repo/issues/2'),
        ])

    def test_15_request_fetch(self):
        self.action_request_fetch(cassette_name=sys._getframe().f_code.co_name,
                namespace='guyzmo',
                repository='git-repo',
                request='2')

    def test_16_request_fetch__bad_request(self):
        with pytest.raises(ResourceNotFoundError):
            self.action_request_fetch(cassette_name=sys._getframe().f_code.co_name,
                namespace='guyzmo',
                repository='git-repo',
                request='1')
>>>>>>> 38ff11ae

<|MERGE_RESOLUTION|>--- conflicted
+++ resolved
@@ -300,14 +300,7 @@
                     gist_files=test_dir,
                     secret=False)
 
-    def test_30_open(self):
-        self.action_open(cassette_name=sys._getframe().f_code.co_name,
-                         namespace='guyzmo',
-                         repository='git-repo')
-
-<<<<<<< HEAD
-=======
-    def test_14_request_list(self):
+    def test_30_request_list(self):
         self.action_request_list(
                 cassette_name=sys._getframe().f_code.co_name,
                 namespace='guyzmo',
@@ -317,17 +310,22 @@
             (2, 'prefer gitrepo.<target>.token > privatekey, docs', 'https://api.github.com/repos/guyzmo/git-repo/issues/2'),
         ])
 
-    def test_15_request_fetch(self):
+    def test_31_request_fetch(self):
         self.action_request_fetch(cassette_name=sys._getframe().f_code.co_name,
                 namespace='guyzmo',
                 repository='git-repo',
                 request='2')
 
-    def test_16_request_fetch__bad_request(self):
+    def test_32_request_fetch__bad_request(self):
         with pytest.raises(ResourceNotFoundError):
             self.action_request_fetch(cassette_name=sys._getframe().f_code.co_name,
                 namespace='guyzmo',
                 repository='git-repo',
                 request='1')
->>>>>>> 38ff11ae
-
+
+    def test_33_open(self):
+        self.action_open(cassette_name=sys._getframe().f_code.co_name,
+                         namespace='guyzmo',
+                         repository='git-repo')
+
+
