--- conflicted
+++ resolved
@@ -57,11 +57,7 @@
 
 ### Requests for merges *(aka Pull Requests aka Merge Requests)*
 
-<<<<<<< HEAD
-Once you're all set with your repository, you can check requests to merge 
-=======
 Once you're all set with your repository, you can check requests to merge
->>>>>>> 277f6ba5
 (aka Pull Requests on github) using the `request` command:
 
     % git hub request guyzmo/git-repo list
