## Git-Repo: git services CLI utility

* To get the sources:
  * https://github.com/guyzmo/git-repo
  * https://gitlab.com/guyzmo/git-repo
  * https://bitbucket.org/guyzmo/git-repo
* Issues: https://github.com/guyzmo/git-repo/issues
* [![Issues in Ready](https://badge.waffle.io/guyzmo/git-repo.png?label=ready&title=Ready)](https://waffle.io/guyzmo/git-repo) [![Issues in Progress](https://badge.waffle.io/guyzmo/git-repo.png?label=in%20progress&title=Progress)](https://waffle.io/guyzmo/git-repo) [![Show Travis Build Status](https://travis-ci.org/guyzmo/git-repo.svg)](https://travis-ci.org/guyzmo/git-repo)
* [![Pypi Version](https://img.shields.io/pypi/v/git-repo.svg) ![Pypi Downloads](https://img.shields.io/pypi/dm/git-repo.svg)](https://pypi.python.org/pypi/git-repo)

### Usage

### main commands

Control your remote git hosting services from the `git` commandline. The usage is
very simple. To clone a new project, out of GitHub, just issue:

    % git hub clone guyzmo/git-repo

But that works also with a project from GitLab, Bitbucket, or your own GitLab:

    % git lab clone guyzmo/git-repo
    % git bb clone guyzmo/git-repo
    % git myprecious clone guyzmo/git-repo

If you want to can choose the default branch to clone:

    % git lab clone guyzmo/git-repo master

Though sometimes, as you're starting a new project, you want to create a new
repository to push to:

    % git hub create guyzmo/git-repo

actually the namespace is facultative, as per default you can (and want to)
only create new repositories within your own account.

You might also want to add an existing remote ref to your workspace, and that
can be easily done with:

    % git lab add guyzmo/git-repo

Which will add `https://gitlab.com/guyzmo/git-repo` as the `gitlab` remote!

Also, you can fork a repository using:

    % git hub fork neovim/neovim

and of course, you can delete it using:

    % git bb delete guyzmo/git-repo

Also, you can open the repository's page, using the `open` command:

    % git lab open guyzmo/git-repo
    Successfully fetched branch `2` of `guyzmo/git-repo` into `request-2`!

### Requests for merges *(aka Pull Requests aka Merge Requests)*

Once you're all set with your repository, you can check requests to merge
(aka Pull Requests on github) using the `request` command:

    % git hub request guyzmo/git-repo list
    List of open requests to merge:
    id     title                                                           URL
    2     prefer gitrepo.<target>.token > privatekey, docs                https://api.github.com/repos/guyzmo/git-repo/issues/2

And fetch it locally to check and/or amend it before merging:

    % git hub request guyzmo/git-repo fetch 2

Or you can create a pull-request by doing a:

    % git hub request create guyzmo/git-repo myfeature master 'My neat feature' -m 'So much to say about that feature…'

### Gists or snippets

Finally, another extra feature you can play with is the gist handling:

    % git hub gist list
    id                                                              title
    https://gist.github.com/4a0dd9177524b2b125e9166640666737        This is a test gist

Then you can list files within it:

    % git hub gist list a7ce4fddba7744ddf335
    language         size  name
    Python           1048  unicode_combined.py
    % git hub -v gist list https://gist.github.com/4a0dd9177524b2b125e9166640666737
    language         size  name
    Markdown         16    README.md
    Text             14    LICENSE
    reStructuredText 17    README.rst

to output it locally, you can use the fetch command (and specify the file if there's more than one):

    % git hub gist fetch https://gist.github.com/a7ce4fddba7744ddf335 > mygist.py
    % git hub gist fetch 4a0dd9177524b2b125e9166640666737 LICENSE > LICENSE_from_gist

but for more thorough modifications or consulting, you can as well clone it:

    % git hub gist clone 4a0dd9177524b2b125e9166640666737
    Pulling from github |████████████████████████████████|
    Successfully cloned `4a0dd9177524b2b125e9166640666737` into `./4a0dd9177524b2b125e9166640666737`!

And when you're done you just get rid of it:

    % git hub gist -f delete 4a0dd9177524b2b125e9166640666737
    Successfully deleted gist!

> *Nota Bene*: Thanks to `git` CLI flexibility, by installing `git-repo` you directly
> have access to the tool using `git-repo hub …` or `git repo hub …`. For the
> `git hub …` call, you have to set up aliases, see below how to configure that.

And as a bonus, each time it's adding a new remote, it's updating the `all` remote,
so that you can push your code to all your remote repositories in one command:

    % git push all master

### Installation

You can get the tool using pypi:

    % pip install git-repo

or by getting the sources and running:

    % python3 setup.py install

### Configuration

To configure `git-repo` you simply have to call the following command:

    % git repo config

and a wizard will run you through getting the authentication token for the
service, add the command alias or the name of the remote. Though, configuring
custom services is still not handled by the wizard…

But if you prefer manual configuration you'll have to tweak your
`~/.gitconfig`. For each service you've got an account on, you have to make a
section in the gitconfig:

    [gitrepo "gitlab"]
        token = YourVerySecretKey

    [gitrepo "github"]
        token = YourOtherVerySecretKey

    [gitrepo "bitbucket"]
        token = username:password

Here, we're setting the basics: just the private token. You'll notice that for bitbucket
the private token is your username and password seperated by a column. That's because
bitbucket does not offer throw away private tokens for tools (I might implement BB's OAuth
at some point).

You also have the ability to set up an alias:

    [gitrepo "bitbucket"]
        alias = bit
        token = username:password

that will change the command you use for a name you'll prefer to handle actions
for the service you use:

    % git-repo bit clone guyzmo/git-repo

Also, you can setup your own GitLab self-hosted server, using that configuration:

    [gitrepo "myprecious"]
        type = gitlab
        token = YourSuperPrivateKey
        fqdn = gitlab.example.org

Finally, to make it really cool, you can make a few aliases in your gitconfig:

    [alias]
        hub = repo hub
        lab = repo lab
        bb = repo bb
        perso = repo perso

So you can run the tool as a git subcommand:

    git hub clone guyzmo/git-repo

### Development

For development, I like to use `buildout`, and the repository is already configured
for that. All you have to do, is install buildout, and then call it from the root of
the repository:

    % pip install zc.buildout
    % buildout

and then you'll have the executable in `bin`:

    % bin/git-repo --help

To run the tests:

    % bin/py.test

You can use the following options for py.test to help you debug when tests fail:

* `-v` will show more details upon errors
* `-x` will stop upon the first failure
* `--pdb` will launch the debugger where an exception has been launched


The tests use recordings of exchanged HTTP data, so that we don't need real credentials
and a real connection, when testing the API on minor changes. Those recordings are
called cassettes, thanks to the [betamax](https://github.com/sigmavirus24/betamax) framework
being in use in the test suites.

When running existing tests, based on the provided cassettes, you don't need any
setting. Also, if you've got a configuration in `~/.gitconfig`, the tests will use
them. Anyway, you can use environment variables for those settings (environment
variables will have precedence over the configuration settings):

To use your own credentials, you can setup the following environment variables:

<<<<<<< HEAD
* `GITHUB_NAMESPACE` (which defaults to `not_configured`) is the name of the account to use on GitHub
* `GITLAB_NAMESPACE` (which defaults to `not_configured`) is the name of the account to use on GitLab
* `BITBUCKET_NAMESPACE` (which defaults to `not_configured`) is the name of the account to use on Bitbucket
* `PRIVATE_KEY_GITHUB` your private token you've setup on GitHub for your account
* `PRIVATE_KEY_GITLAB` your private token you've setup on GitLab for your account
* `PRIVATE_KEY_BITBUCKET` your private token you've setup on Bitbucket for your account
=======
* `GITHUB_NAMESPACE` (which defaults to `not_configured`) is the name of the account to use on github
* `GITLAB_NAMESPACE` (which defaults to `not_configured`) is the name of the account to use on gitlab
* `BITBUCKET_NAMESPACE` (which defaults to `not_configured`) is the name of the account to use on bitbucket
* `PRIVATE_KEY_GITHUB` your private token you've setup on github for your account
* `PRIVATE_KEY_GITLAB` your private token you've setup on gitlab for your account
* `PRIVATE_KEY_BITBUCKET` your private token you've setup on bitbucket for your account
>>>>>>> da59c7a0

### TODO

* [x] make a `git-repo fork` action
* [x] make it possible to choose method (SSH or HTTPS)
* [x] handle default branches properly
* [x] make a nice way to push to all remotes at once
* [x] refactor the code into multiple modules
* [x] add regression tests (and actually find a smart way to implement them…)
* [x] add travis build
* [x] show a nice progress bar, while it's fetching (cf [#15](https://github.com/guyzmo/git-repo/issues/15))
* [ ] add support for handling gists
  * [x] github support
  * [ ] gitlab support (cf [#12](https://github.com/guyzmo/git-repo/issues/12))
  * [ ] bitbucket support (cf [#13](https://github.com/guyzmo/git-repo/issues/13))
* [ ] add support for handling pull requests
  * [x] github support
  * [ ] gitlab support (cf [#10](https://github.com/guyzmo/git-repo/issues/10))
  * [ ] bitbucket support (cf [#11](https://github.com/guyzmo/git-repo/issues/11))
* [ ] add OAuth support for bitbucket (cf [#14](https://github.com/guyzmo/git-repo/issues/14))
* [ ] add support for managing SSH keys (cf [#22](https://github.com/guyzmo/git-repo/issues/15))
* [ ] add support for issues?
* [ ] add support for gogs (cf [#18](https://github.com/guyzmo/git-repo/issues/18))
* [ ] add support for gerrit (cf [#19](https://github.com/guyzmo/git-repo/issues/19))
* [ ] do what's needed to make a nice documentation — if possible in markdown !@#$
* for more features, write an issue or, even better, a PR!

### License

    Copyright ⓒ Bernard `Guyzmo` Pratz <guyzmo+git-repo@m0g.net>

    This program is free software; you can redistribute it and/or
    modify it under the terms of the GNU General Public License
    as published by the Free Software Foundation; either version 2
    of the License, or (at your option) any later version.

    This program is distributed in the hope that it will be useful,
    but WITHOUT ANY WARRANTY; without even the implied warranty of
    MERCHANTABILITY or FITNESS FOR A PARTICULAR PURPOSE.  See the
    GNU General Public License for more details.

    You should have received a copy of the GNU General Public License
    along with this program; if not, write to the Free Software
    Foundation, Inc., 51 Franklin Street, Fifth Floor, Boston, MA  02110-1301, USA.

See the LICENSE file for the full license.

♥<|MERGE_RESOLUTION|>--- conflicted
+++ resolved
@@ -208,7 +208,6 @@
 * `-x` will stop upon the first failure
 * `--pdb` will launch the debugger where an exception has been launched
 
-
 The tests use recordings of exchanged HTTP data, so that we don't need real credentials
 and a real connection, when testing the API on minor changes. Those recordings are
 called cassettes, thanks to the [betamax](https://github.com/sigmavirus24/betamax) framework
@@ -221,21 +220,12 @@
 
 To use your own credentials, you can setup the following environment variables:
 
-<<<<<<< HEAD
 * `GITHUB_NAMESPACE` (which defaults to `not_configured`) is the name of the account to use on GitHub
 * `GITLAB_NAMESPACE` (which defaults to `not_configured`) is the name of the account to use on GitLab
 * `BITBUCKET_NAMESPACE` (which defaults to `not_configured`) is the name of the account to use on Bitbucket
 * `PRIVATE_KEY_GITHUB` your private token you've setup on GitHub for your account
 * `PRIVATE_KEY_GITLAB` your private token you've setup on GitLab for your account
 * `PRIVATE_KEY_BITBUCKET` your private token you've setup on Bitbucket for your account
-=======
-* `GITHUB_NAMESPACE` (which defaults to `not_configured`) is the name of the account to use on github
-* `GITLAB_NAMESPACE` (which defaults to `not_configured`) is the name of the account to use on gitlab
-* `BITBUCKET_NAMESPACE` (which defaults to `not_configured`) is the name of the account to use on bitbucket
-* `PRIVATE_KEY_GITHUB` your private token you've setup on github for your account
-* `PRIVATE_KEY_GITLAB` your private token you've setup on gitlab for your account
-* `PRIVATE_KEY_BITBUCKET` your private token you've setup on bitbucket for your account
->>>>>>> da59c7a0
 
 ### TODO
 
